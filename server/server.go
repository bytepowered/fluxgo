package server

import (
	"context"
	"fmt"
	"github.com/bytepowered/flux"
	"github.com/bytepowered/flux/ext"
	"github.com/bytepowered/flux/internal"
	"github.com/bytepowered/flux/logger"
	"github.com/bytepowered/flux/webmidware"
	"github.com/spf13/cast"
	"net/http"
	stddebug "runtime/debug"
	"strings"
	"sync"
)

const (
	Banner        = "Flux-GO // Fast gateway for microservice: dubbo, grpc, http"
	VersionFormat = "Version // git.commit=%s, build.version=%s, build.date=%s"
)

const (
	DefaultHttpHeaderVersion = "X-Version"
)

const (
	HttpServerConfigRootName              = "HttpServer"
	HttpServerConfigKeyFeatureDebugEnable = "feature-debug-enable"
	HttpServerConfigKeyFeatureCorsEnable  = "feature-cors-enable"
	HttpServerConfigKeyVersionHeader      = "version-header"
	HttpServerConfigKeyRequestIdHeaders   = "request-id-headers"
	HttpServerConfigKeyRequestLogEnable   = "request-log-enable"
	HttpServerConfigKeyAddress            = "address"
	HttpServerConfigKeyPort               = "port"
	HttpServerConfigKeyTlsCertFile        = "tls-cert-file"
	HttpServerConfigKeyTlsKeyFile         = "tls-key-file"
)

const (
	DebugPathVars      = "/debug/vars"
	DebugPathPprof     = "/debug/pprof/*"
	DebugPathEndpoints = "/debug/endpoints"
)

var (
	ErrEndpointVersionNotFound = &flux.StateError{
		StatusCode: flux.StatusNotFound,
		ErrorCode:  flux.ErrorCodeGatewayEndpoint,
		Message:    "ENDPOINT_VERSION_NOT_FOUND",
	}
)

var (
	HttpServerConfigDefaults = map[string]interface{}{
		HttpServerConfigKeyVersionHeader:      DefaultHttpHeaderVersion,
		HttpServerConfigKeyFeatureDebugEnable: false,
		HttpServerConfigKeyAddress:            "0.0.0.0",
		HttpServerConfigKeyPort:               8080,
	}
)

// HttpContextHookFunc
type HttpContextHookFunc func(flux.WebContext, flux.Context)

// Server
type HttpServer struct {
	webServer         flux.WebServer
	webServerWriter   flux.WebServerResponseWriter
	httpConfig        *flux.Configuration
	httpVersionHeader string
	routerEngine      *internal.RouterEngine
	routerRegistry    flux.Registry
	mvEndpointMap     map[string]*internal.MultiVersionEndpoint
	contextWrappers   sync.Pool
	contextHookFuncs  []HttpContextHookFunc
	stateStarted      chan struct{}
	stateStopped      chan struct{}
}

func NewHttpServer() *HttpServer {
	return &HttpServer{
		webServerWriter:  new(DefaultWebServerResponseWriter),
		routerEngine:     internal.NewRouteEngine(),
		mvEndpointMap:    make(map[string]*internal.MultiVersionEndpoint),
		contextWrappers:  sync.Pool{New: internal.NewContextWrapper},
		contextHookFuncs: make([]HttpContextHookFunc, 0),
		stateStarted:     make(chan struct{}),
		stateStopped:     make(chan struct{}),
	}
}

// Prepare Call before init and startup
func (s *HttpServer) Prepare(hooks ...flux.PrepareHookFunc) error {
	for _, prepare := range append(ext.GetPrepareHooks(), hooks...) {
		if err := prepare(); nil != err {
			return err
		}
	}
	return nil
}

func (s *HttpServer) Initial() error {
	return s.InitServer()
}

// InitServer : Call before startup
func (s *HttpServer) InitServer() error {
	// Http server
	s.httpConfig = flux.NewConfigurationOf(HttpServerConfigRootName)
	s.httpConfig.SetDefaults(HttpServerConfigDefaults)
	s.httpVersionHeader = s.httpConfig.GetString(HttpServerConfigKeyVersionHeader)
	// 创建WebServer
	s.webServer = ext.GetWebServerFactory()()
	// 默认必备的WebServer功能
	s.webServer.SetWebErrorHandler(s.handleServerError)
	s.webServer.SetRouteNotFoundHandler(s.handleNotFoundError)

	// - 请求CORS跨域支持：默认关闭，需要配置开启
	if s.httpConfig.GetBool(HttpServerConfigKeyFeatureCorsEnable) {
		s.AddWebInterceptor(webmidware.NewCORSMiddleware())
	}

	// - RequestId查找与生成
	headers := s.httpConfig.GetStringSlice(HttpServerConfigKeyRequestIdHeaders)
	s.AddWebInterceptor(webmidware.NewRequestIdMiddleware(headers...))

	// - Debug特性支持：默认关闭，需要配置开启
	if s.httpConfig.GetBool(HttpServerConfigKeyFeatureDebugEnable) {
		enableDebugFeature(s, s.httpConfig)
	}

	// Registry
	if registry, config, err := findRouterRegistry(); nil != err {
		return err
	} else {
		if err := s.routerEngine.InitialHook(registry, config); nil != err {
			return err
		}
		s.routerRegistry = registry
	}
	return s.routerEngine.Initial()
}

func (s *HttpServer) Startup(version flux.BuildInfo) error {
	return s.StartServe(version)
}

// StartServe server
func (s *HttpServer) StartServe(version flux.BuildInfo) error {
	return s.StartServeWith(version, s.httpConfig)
}

func (s *HttpServer) StartupWith(version flux.BuildInfo, httpConfig *flux.Configuration) error {
	return s.StartServeWith(version, httpConfig)
}

// StartServeWith server
func (s *HttpServer) StartServeWith(info flux.BuildInfo, config *flux.Configuration) error {
	if err := s.ensure().routerEngine.Startup(); nil != err {
		return err
	}
	events := make(chan flux.EndpointEvent, 2)
	defer close(events)
	if err := s.watchRouterRegistry(events); nil != err {
		return fmt.Errorf("start registry watching: %w", err)
	} else {
		go s.handleRouteRegistryEvent(events)
	}
	address := fmt.Sprintf("%s:%d", config.GetString("address"), config.GetInt("port"))
	certFile := config.GetString(HttpServerConfigKeyTlsCertFile)
	keyFile := config.GetString(HttpServerConfigKeyTlsKeyFile)
	close(s.stateStarted)
	logger.Info(Banner)
	logger.Infof(VersionFormat, info.CommitId, info.Version, info.Date)
	if certFile != "" && keyFile != "" {
		logger.Infof("HttpServer(HTTP/2 TLS) starting: %s", address)
		return s.webServer.StartTLS(address, certFile, keyFile)
	} else {
		logger.Infof("HttpServer starting: %s", address)
		return s.webServer.Start(address)
	}
}

// Shutdown to cleanup resources
func (s *HttpServer) Shutdown(ctx context.Context) error {
	logger.Info("HttpServer shutdown...")
	defer close(s.stateStopped)
	// Stop http server
	if err := s.webServer.Shutdown(ctx); nil != err {
		return err
	}
	// Stop routerEngine
	return s.routerEngine.Shutdown(ctx)
}

// StateStarted 返回一个Channel。当服务启动完成时，此Channel将被关闭。
func (s *HttpServer) StateStarted() <-chan struct{} {
	return s.stateStarted
}

// StateStopped 返回一个Channel。当服务停止后完成时，此Channel将被关闭。
func (s *HttpServer) StateStopped() <-chan struct{} {
	return s.stateStopped
}

// HttpConfig return Http server configuration
func (s *HttpServer) HttpConfig() *flux.Configuration {
	return s.httpConfig
}

// AddWebInterceptor 添加Http前拦截器。将在Http被路由到对应Handler之前执行
func (s *HttpServer) AddWebInterceptor(m flux.WebMiddleware) {
	s.ensure().webServer.AddWebInterceptor(m)
}

// AddWebMiddleware 添加Http中间件。在Http路由到对应Handler后执行
func (s *HttpServer) AddWebMiddleware(m flux.WebMiddleware) {
	s.ensure().webServer.AddWebMiddleware(m)
}

// AddWebRouteHandler 添加Http处理接口。
func (s *HttpServer) AddWebRouteHandler(method, pattern string, h flux.WebRouteHandler, m ...flux.WebMiddleware) {
	s.ensure().webServer.AddWebRouteHandler(method, pattern, h, m...)
}

// AddWebRouteHandler 添加Http处理接口。
func (s *HttpServer) AddStdHttpHandler(method, pattern string, h http.Handler, m ...func(http.Handler) http.Handler) {
	s.ensure().webServer.AddStdHttpHandler(method, pattern, h, m...)
}

// SetRouteNotFoundHandler 设置Http路由失败的处理接口
func (s *HttpServer) SetRouteNotFoundHandler(nfh flux.WebRouteHandler) {
	s.ensure().webServer.SetRouteNotFoundHandler(nfh)
}

// WebServer 返回WebServer实例
func (s *HttpServer) WebServer() flux.WebServer {
	return s.ensure().webServer
}

// SetRouteNotFoundHandler 设置Http响应数据写入的处理接口
func (s *HttpServer) SetWebServerResponseWriter(writer flux.WebServerResponseWriter) {
	s.webServerWriter = writer
}

// AddHttpContextHookFunc 添加Http与Flux的Context桥接函数
func (s *HttpServer) AddHttpContextHookFunc(f HttpContextHookFunc) {
	s.contextHookFuncs = append(s.contextHookFuncs, f)
}

func (s *HttpServer) watchRouterRegistry(events chan<- flux.EndpointEvent) error {
	return s.routerRegistry.WatchEvents(events)
}

func (s *HttpServer) handleRouteRegistryEvent(events <-chan flux.EndpointEvent) {
	for event := range events {
<<<<<<< HEAD
		routeKey := fmt.Sprintf("%s#%s", event.HttpMethod, event.HttpPattern)
		multi, isregister := s.prepareMultiVersionEndpoint(routeKey)
=======
		pattern := toHttpPattern(event.HttpPattern)
		routeKey := fmt.Sprintf("%s#%s", event.HttpMethod, pattern)
>>>>>>> 913efe9e
		// Check http method
		if !isAllowMethod(strings.ToUpper(event.Endpoint.HttpMethod)) {
			continue
		}
		// Refresh endpoint
		endpoint := event.Endpoint
		multi, isRegister := s.loadOrStoreMultiVersionEndpoint(routeKey, &endpoint)
		switch event.EventType {
		case flux.EndpointEventAdded:
			logger.Infow("New endpoint", "version", endpoint.Version, "method", event.HttpMethod, "pattern", event.HttpPattern)
			multi.Update(endpoint.Version, &endpoint)
<<<<<<< HEAD
			if isregister {
				logger.Infow("Register http router", "method", event.HttpMethod, "pattern", event.HttpPattern)
				s.webServer.AddWebRouteHandler(event.HttpMethod, event.HttpPattern, s.newHttpRouteHandler(multi))
=======
			if isRegister {
				logger.Infow("Register http router", "method", event.HttpMethod, "pattern", pattern)
				s.server.Add(event.HttpMethod, pattern, s.newHttpRouteHandler(multi))
>>>>>>> 913efe9e
			}
		case flux.EndpointEventUpdated:
			logger.Infow("Update endpoint", "version", endpoint.Version, "method", event.HttpMethod, "pattern", event.HttpPattern)
			multi.Update(endpoint.Version, &endpoint)
		case flux.EndpointEventRemoved:
			logger.Infow("Delete endpoint", "method", event.HttpMethod, "pattern", event.HttpPattern)
			multi.Delete(endpoint.Version)
		}
	}
}

func (s *HttpServer) acquire(id string, webc flux.WebContext, endpoint *flux.Endpoint) *internal.ContextWrapper {
	ctx := s.contextWrappers.Get().(*internal.ContextWrapper)
	ctx.Reattach(id, webc, endpoint)
	return ctx
}

func (s *HttpServer) release(context *internal.ContextWrapper) {
	context.Release()
	s.contextWrappers.Put(context)
}

func (s *HttpServer) newHttpRouteHandler(mvEndpoint *internal.MultiVersionEndpoint) flux.WebRouteHandler {
	requestLogEnable := s.httpConfig.GetBool(HttpServerConfigKeyRequestLogEnable)
	return func(webc flux.WebContext) error {
		// Multi version selection
		version := webc.GetRequestHeader(s.httpVersionHeader)
		endpoint, found := mvEndpoint.FindByVersion(version)
		requestId := cast.ToString(webc.GetValue(flux.HeaderXRequestId))
		defer func() {
			if err := recover(); err != nil {
				tl := logger.Trace(requestId)
				tl.Errorw("Server dispatch: unexpected error", "error", err)
				tl.Error(string(stddebug.Stack()))
			}
		}()

		if !found {
			if requestLogEnable {
				requrl, _ := webc.RequestURL()
				logger.Trace(requestId).Infow("HttpServer routing: ENDPOINT_NOT_FOUND",
					"method", webc.Method(), "uri", webc.RequestURI(), "path", requrl.Path, "version", version,
				)
			}
			return s.webServerWriter.WriteError(webc, requestId, http.Header{}, ErrEndpointVersionNotFound)
		}
		ctxw := s.acquire(requestId, webc, endpoint)
		defer s.release(ctxw)
		// Context hook
		for _, hook := range s.contextHookFuncs {
			hook(webc, ctxw)
		}
		if requestLogEnable {
			requrl, _ := webc.RequestURL()
			logger.Trace(ctxw.RequestId()).Infow("HttpServer routing: DISPATCHING",
				"method", webc.Method(), "uri", webc.RequestURI(), "path", requrl.Path, "version", version,
				"endpoint", endpoint.UpstreamMethod+":"+endpoint.UpstreamUri,
			)
		}
		// Route and response
		if err := s.routerEngine.Route(ctxw); nil != err {
			return s.webServerWriter.WriteError(webc, requestId, ctxw.Response().Headers(), err)
		} else {
			rw := ctxw.Response()
			return s.webServerWriter.WriteBody(webc, requestId, rw.Headers(), rw.StatusCode(), rw.Body())
		}
	}
}

func (s *HttpServer) handleNotFoundError(webc flux.WebContext) error {
	return &flux.StateError{
		StatusCode: flux.StatusNotFound,
		ErrorCode:  flux.ErrorCodeRequestNotFound,
		Message:    "ROUTE:NOT_FOUND",
	}
}

// handleServerError EchoHttp状态错误处理函数。
func (s *HttpServer) handleServerError(err error, webc flux.WebContext) {
	// Http中间件等返回InvokeError错误
	serr, ok := err.(*flux.StateError)
	if !ok {
		serr = &flux.StateError{
			StatusCode: flux.StatusServerError,
			ErrorCode:  flux.ErrorCodeGatewayInternal,
			Message:    err.Error(),
			Internal:   err,
		}
	}
	requestId := cast.ToString(webc.GetValue(flux.HeaderXRequestId))
	if err := s.webServerWriter.WriteError(webc, requestId, http.Header{}, serr); nil != err {
		logger.Errorw("Server http response error", "error", err)
	}
}

func (s *HttpServer) loadOrStoreMultiVersionEndpoint(routeKey string, endpoint *flux.Endpoint) (*internal.MultiVersionEndpoint, bool) {
	if mve, ok := s.mvEndpointMap[routeKey]; ok {
		return mve, false
	} else {
		mve = internal.NewMultiVersionEndpoint(endpoint)
		s.mvEndpointMap[routeKey] = mve
		return mve, true
	}
}

func (s *HttpServer) ensure() *HttpServer {
	if s.webServer == nil {
		logger.Panicf("Call must after InitServer()")
	}
	return s
}

func findRouterRegistry() (flux.Registry, *flux.Configuration, error) {
	config := flux.NewConfigurationOf(flux.KeyConfigRootRegistry)
	config.SetDefault(flux.KeyConfigRegistryId, ext.RegistryIdDefault)
	registryId := config.GetString(flux.KeyConfigRegistryId)
	logger.Infow("Active router registry", "registry-id", registryId)
	if factory, ok := ext.GetRegistryFactory(registryId); !ok {
		return nil, config, fmt.Errorf("RegistryFactory not found, id: %s", registryId)
	} else {
		return factory(), config, nil
	}
}

func isAllowMethod(method string) bool {
	switch method {
	case http.MethodGet, http.MethodPost, http.MethodDelete, http.MethodPut,
		http.MethodHead, http.MethodOptions, http.MethodPatch, http.MethodTrace:
		// Allowed
		return true
	default:
		// http.MethodConnect, and Others
		logger.Errorw("Ignore unsupported http method:", "method", method)
		return false
	}
}<|MERGE_RESOLUTION|>--- conflicted
+++ resolved
@@ -255,13 +255,7 @@
 
 func (s *HttpServer) handleRouteRegistryEvent(events <-chan flux.EndpointEvent) {
 	for event := range events {
-<<<<<<< HEAD
 		routeKey := fmt.Sprintf("%s#%s", event.HttpMethod, event.HttpPattern)
-		multi, isregister := s.prepareMultiVersionEndpoint(routeKey)
-=======
-		pattern := toHttpPattern(event.HttpPattern)
-		routeKey := fmt.Sprintf("%s#%s", event.HttpMethod, pattern)
->>>>>>> 913efe9e
 		// Check http method
 		if !isAllowMethod(strings.ToUpper(event.Endpoint.HttpMethod)) {
 			continue
@@ -273,15 +267,9 @@
 		case flux.EndpointEventAdded:
 			logger.Infow("New endpoint", "version", endpoint.Version, "method", event.HttpMethod, "pattern", event.HttpPattern)
 			multi.Update(endpoint.Version, &endpoint)
-<<<<<<< HEAD
-			if isregister {
+			if isRegister {
 				logger.Infow("Register http router", "method", event.HttpMethod, "pattern", event.HttpPattern)
 				s.webServer.AddWebRouteHandler(event.HttpMethod, event.HttpPattern, s.newHttpRouteHandler(multi))
-=======
-			if isRegister {
-				logger.Infow("Register http router", "method", event.HttpMethod, "pattern", pattern)
-				s.server.Add(event.HttpMethod, pattern, s.newHttpRouteHandler(multi))
->>>>>>> 913efe9e
 			}
 		case flux.EndpointEventUpdated:
 			logger.Infow("Update endpoint", "version", endpoint.Version, "method", event.HttpMethod, "pattern", event.HttpPattern)
