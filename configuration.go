package flux

import (
	"fmt"
	"github.com/spf13/cast"
	"github.com/spf13/viper"
	"strings"
	"time"
)

const (
<<<<<<< HEAD
	NamespaceListenServer      = "ListenServer"
	NamespaceEndpointDiscovery = "EndpointDiscovery"
=======
	NamespaceBackendTransports         = "backend_transports"
	NamespaceEndpointDiscoveryServices = "endpoint_discovery_services"
>>>>>>> 30e7809b
)

// NewGlobalConfiguration 创建全局Viper实例的配置对象
func NewGlobalConfiguration() *Configuration {
	return NewConfigurationOfViper(viper.GetViper())
}

// NewEmptyConfiguration 创建空的Viper实例的配置对象
func NewEmptyConfiguration() *Configuration {
	return NewConfigurationOfViper(viper.New())
}

// NewConfigurationOfMap 根据指定Map实例来构建。
func NewConfigurationOfMap(config map[string]interface{}) *Configuration {
	v := viper.New()
	for key, val := range config {
		v.Set(key, val)
	}
	return NewConfigurationOfViper(v)
}

// NewConfigurationOfNS 根据指定Namespace，在Viper全局配置中查找配置实例。如果NS不存在，新建一个空配置实例。
func NewConfigurationOfNS(namespace string) *Configuration {
	v := viper.Sub(namespace)
	if v == nil {
		v = viper.New()
	}
	return NewConfigurationOfViper(v)
}

// NewConfigurationOfViper 根据指定Viper实例来构建。如果Viper实例为nil，新建一个空配置实例。
func NewConfigurationOfViper(in *viper.Viper) *Configuration {
	if nil == in {
		in = viper.New()
	}
	return &Configuration{instance: in}
}

// Configuration 封装Viper实例访问接口的配置类
type Configuration struct {
	instance    *viper.Viper      // 实际的配置实例
	globalAlias map[string]string // 全局配置别名
}

// Reference 返回Viper实例
func (c *Configuration) Reference() *viper.Viper {
	return c.instance
}

// Sub 获取当前实例的子级配置对象
func (c *Configuration) Sub(name string) *Configuration {
	return NewConfigurationOfViper(c.instance.Sub(name))
}

func (c *Configuration) Get(key string) interface{} {
	return c.GetOrDefault(key, nil)
}

// GetOrDefault 查找指定Key的配置值。
// 从当前NS查询不到配置时，
// 2. 如果Value为动态Key，则根据动态Key读取全局配置；
// 1. 如果配置globalAlias映射，则根据AliasKey读取全局配置。
// 与Viper的Alias不同的是，Configuration的GlobalAlias是作用于局部命名空间下的别名映射。
// 当然，这不影响原有Viper的Alias功能。
func (c *Configuration) GetOrDefault(key string, def interface{}) interface{} {
	v := c.instance.Get(key)
	// 动态全局Key和默认值： ${username:yongjia}
	if strv, ok := v.(string); ok {
		dkey, defv, flag := ParseDynamicKey(strv)
		if flag {
			if viper.IsSet(dkey) {
				return viper.Get(dkey)
			} else {
				return defv
			}
		} else {
			return v
		}
	}
	// GlobalAlias优先级低一些
	if nil == v && c.globalAlias != nil {
		if alias, ok := c.globalAlias[key]; ok {
			v = viper.Get(alias)
		}
	}
	if nil == v {
		v = def
	}
	return v
}

// Set 向当前配置实例以覆盖的方式设置Key-Value键值。
func (c *Configuration) Set(key string, value interface{}) {
	c.instance.Set(key, value)
}

// SetGlobalAlias 设置当前配置实例的Key与GlobalAlias的映射
// GlobalAlias 映射的Key是针对当前Configuration下的Key列表的映射。
// 如果在当前Configuration实例中查找不到值是时，将尝试使用GlobalAlias映射的Key，在全局对象中查找。
func (c *Configuration) SetGlobalAlias(globalAlias map[string]string) {
	c.globalAlias = globalAlias
}

// SetDefault 为当前配置实例设置单个默认值。与Viper的SetDefault一致，作用于当前配置实例。
func (c *Configuration) SetDefault(key string, value interface{}) {
	c.instance.SetDefault(key, value)
}

// SetDefault 为当前配置实例设置一组默认值。与Viper的SetDefault一致，作用于当前配置实例。
func (c *Configuration) SetDefaults(defaults map[string]interface{}) {
	for k, v := range defaults {
		c.instance.SetDefault(k, v)
	}
}

// IsSet 判定当前配置实例是否设置指定Key（多个）。与Viper的IsSet一致，查询范围为当前配置实例。
func (c *Configuration) IsSet(keys ...string) bool {
	if len(keys) == 0 {
		return false
	}
	// Any not set, return false
	for _, key := range keys {
		if !c.instance.IsSet(key) {
			return false
		}
	}
	return true
}

// GetString returns the value associated with the key as a string.
func (c *Configuration) GetString(key string) string {
	return cast.ToString(c.Get(key))
}

// GetBool returns the value associated with the key as a boolean.
func (c *Configuration) GetBool(key string) bool {
	return cast.ToBool(c.Get(key))
}

// GetInt returns the value associated with the key as an integer.
func (c *Configuration) GetInt(key string) int {
	return cast.ToInt(c.Get(key))
}

// GetInt32 returns the value associated with the key as an integer.
func (c *Configuration) GetInt32(key string) int32 {
	return cast.ToInt32(c.Get(key))
}

// GetInt64 returns the value associated with the key as an integer.
func (c *Configuration) GetInt64(key string) int64 {
	return cast.ToInt64(c.Get(key))
}

// GetUint returns the value associated with the key as an unsigned integer.
func (c *Configuration) GetUint(key string) uint {
	return cast.ToUint(c.Get(key))
}

// GetUint32 returns the value associated with the key as an unsigned integer.
func (c *Configuration) GetUint32(key string) uint32 {
	return cast.ToUint32(c.Get(key))
}

// GetUint64 returns the value associated with the key as an unsigned integer.
func (c *Configuration) GetUint64(key string) uint64 {
	return cast.ToUint64(c.Get(key))
}

// GetFloat64 returns the value associated with the key as a float64.
func (c *Configuration) GetFloat64(key string) float64 {
	return cast.ToFloat64(c.Get(key))
}

// GetTime returns the value associated with the key as time.
func (c *Configuration) GetTime(key string) time.Time {
	return cast.ToTime(c.Get(key))
}

// GetDuration returns the value associated with the key as a duration.
func (c *Configuration) GetDuration(key string) time.Duration {
	return cast.ToDuration(c.Get(key))
}

// GetIntSlice returns the value associated with the key as a slice of int values.
func (c *Configuration) GetIntSlice(key string) []int {
	return cast.ToIntSlice(c.Get(key))
}

// GetStringSlice returns the value associated with the key as a slice of strings.
func (c *Configuration) GetStringSlice(key string) []string {
	return cast.ToStringSlice(c.Get(key))
}

// GetStringMap returns the value associated with the key as a map of interfaces.
func (c *Configuration) GetStringMap(key string) map[string]interface{} {
	return cast.ToStringMap(c.Get(key))
}

// GetStringMapString returns the value associated with the key as a map of strings.
func (c *Configuration) GetStringMapString(key string) map[string]string {
	return cast.ToStringMapString(c.Get(key))
}

// GetStringMapString returns the value associated with the key as a map of strings.
func (c *Configuration) GetConfigurationSlice(key string) []*Configuration {
	slice := c.Get(key)
	fmt.Println(slice)
	return nil
}

// 解析动态值 ${key:defaultV}
func ParseDynamicKey(pattern string) (key string, def string, ok bool) {
	pattern = strings.TrimSpace(pattern)
	size := len(pattern)
	if size > 3 && "${" == pattern[:2] && '}' == pattern[size-1] {
		values := strings.TrimSpace(pattern[2 : size-1])
		idx := strings.IndexByte(values, ':')
		key = values
		if idx > 0 {
			key = values[:idx]
			def = values[idx+1:]
		}
		return key, def, true
	}
	return pattern, "", false
}<|MERGE_RESOLUTION|>--- conflicted
+++ resolved
@@ -9,13 +9,9 @@
 )
 
 const (
-<<<<<<< HEAD
-	NamespaceListenServer      = "ListenServer"
-	NamespaceEndpointDiscovery = "EndpointDiscovery"
-=======
+	NamespaceListenServer              = "listen_servers"
 	NamespaceBackendTransports         = "backend_transports"
 	NamespaceEndpointDiscoveryServices = "endpoint_discovery_services"
->>>>>>> 30e7809b
 )
 
 // NewGlobalConfiguration 创建全局Viper实例的配置对象
