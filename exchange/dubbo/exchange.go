package dubbo

import (
	"context"
	"errors"
	_ "github.com/apache/dubbo-go/cluster/cluster_impl"
	_ "github.com/apache/dubbo-go/cluster/loadbalance"
	"github.com/apache/dubbo-go/common/constant"
	_ "github.com/apache/dubbo-go/common/proxy/proxy_factory"
	dubbogo "github.com/apache/dubbo-go/config"
	_ "github.com/apache/dubbo-go/filter/filter_impl"
	_ "github.com/apache/dubbo-go/registry/nacos"
	_ "github.com/apache/dubbo-go/registry/protocol"
	_ "github.com/apache/dubbo-go/registry/zookeeper"
	"github.com/bytepowered/flux"
	"github.com/bytepowered/flux/internal"
	"github.com/bytepowered/flux/logger"
	"github.com/bytepowered/flux/pkg"
	"sync"
)

var (
	ErrInvalidHeaders = errors.New("DUBBO_RPC:INVALID_HEADERS")
	ErrInvalidStatus  = errors.New("DUBBO_RPC:INVALID_STATUS")
	ErrMessageInvoke  = "DUBBO_RPC:INVOKE"
)

// 集成DubboRPC框架的Exchange
type exchange struct {
<<<<<<< HEAD
	config         flux.Config // 配置数据
	loggingEnabled bool        // 日志打印
	referenceMap   map[string]*dubbogo.ReferenceConfig
	referenceMu    sync.RWMutex
=======
	config       flux.Configuration
	referenceMap map[string]*dubbogo.ReferenceConfig
	referenceMu  sync.RWMutex
>>>>>>> 10e696b5
}

func NewDubboExchange() flux.Exchange {
	return &exchange{
		referenceMap: make(map[string]*dubbogo.ReferenceConfig),
	}
}

func (ex *exchange) Init(config flux.Configuration) error {
	logger.Infof("Dubbo Exchange initializing")
	ex.config = config
	ex.loggingEnabled = config.BooleanOrDefault("logging-enable", false)
	if ex.config.IsEmpty() {
		return errors.New("dubbo-exchange config not found")
	} else {
		return nil
	}
}

func (ex *exchange) Exchange(ctx flux.Context) *flux.InvokeError {
	return internal.InvokeExchanger(ctx, ex)
}

func (ex *exchange) Invoke(target *flux.Endpoint, fxctx flux.Context) (interface{}, *flux.InvokeError) {
	types, args := assemble(target.Arguments)
	reference := ex.lookup(target)
	goctx := context.Background()
	if nil != fxctx {
		goctx = context.WithValue(goctx, constant.AttachmentKey, pkg.ToStringKVMap(fxctx.AttrValues()))
	}
	if ex.loggingEnabled {
		attrs := make(flux.StringMap)
		if fxctx != nil {
			attrs = fxctx.AttrValues()
		}
		logger.Infof("Dubbo invoke, service:<%s$%s>, args.type:[%s], args.value:[%s], attrs: %+v",
			target.UpstreamUri, target.UpstreamMethod, types, args, attrs)
	}
	if resp, err := reference.GetRPCService().(*dubbogo.GenericService).
		Invoke(goctx, []interface{}{target.UpstreamMethod, types, args}); err != nil {
		logger.Infof("Dubbo rpc error, service: %s, method: %s, err: %s", target.UpstreamUri, target.UpstreamMethod, err)
		return nil, &flux.InvokeError{
			StatusCode: flux.StatusBadGateway,
			Message:    ErrMessageInvoke,
			Internal:   err,
		}
	} else {
		return resp, nil
	}
}

func (ex *exchange) lookup(endpoint *flux.Endpoint) *dubbogo.ReferenceConfig {
	ex.referenceMu.Lock()
	defer ex.referenceMu.Unlock()
	interfaceName := endpoint.UpstreamUri
	if ref, ok := ex.referenceMap[interfaceName]; ok {
		return ref
	} else {
		newRef := newReference(endpoint, ex.config)
		ex.referenceMap[interfaceName] = newRef
		return newRef
	}
}<|MERGE_RESOLUTION|>--- conflicted
+++ resolved
@@ -27,16 +27,10 @@
 
 // 集成DubboRPC框架的Exchange
 type exchange struct {
-<<<<<<< HEAD
-	config         flux.Config // 配置数据
-	loggingEnabled bool        // 日志打印
+	config         flux.Configuration // 配置数据
+	loggingEnabled bool               // 日志打印
 	referenceMap   map[string]*dubbogo.ReferenceConfig
 	referenceMu    sync.RWMutex
-=======
-	config       flux.Configuration
-	referenceMap map[string]*dubbogo.ReferenceConfig
-	referenceMu  sync.RWMutex
->>>>>>> 10e696b5
 }
 
 func NewDubboExchange() flux.Exchange {
