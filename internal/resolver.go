package internal

import (
	"bytes"
	"errors"
	"fmt"
	"github.com/bytepowered/flux"
	"github.com/bytepowered/flux/ext"
	"github.com/spf13/cast"
	"io"
	"io/ioutil"
	"net/url"
	"reflect"
	"strings"
)

var (
	errCastToByteTypeNotSupported = errors.New("cannot convert value to []byte")
)

var (
	objectResolver = flux.MTValueResolver(func(mtValue flux.MTValue, _ string, genericTypes []string) (interface{}, error) {
		return mtValue.Value, nil
	})
	stringResolver = flux.MTValueResolver(func(mtValue flux.MTValue, _ string, genericTypes []string) (interface{}, error) {
		return CastDecodeMTValueToString(mtValue)
	})
	integerResolver = flux.WrapMTValueResolver(func(value interface{}) (interface{}, error) {
		if isEmptyOrNil(value) {
			return int(0), nil
		}
		return cast.ToIntE(value)
	}).ResolveMT
	longResolver = flux.WrapMTValueResolver(func(value interface{}) (interface{}, error) {
		if isEmptyOrNil(value) {
			return int64(0), nil
		}
		return cast.ToInt64E(value)
	}).ResolveMT
	float32Resolver = flux.WrapMTValueResolver(func(value interface{}) (interface{}, error) {
		if isEmptyOrNil(value) {
			return float32(0), nil
		}
		return cast.ToFloat32E(value)
	}).ResolveMT
	float64Resolver = flux.WrapMTValueResolver(func(value interface{}) (interface{}, error) {
		if isEmptyOrNil(value) {
			return float64(0), nil
		}
		return cast.ToFloat64E(value)
	}).ResolveMT
	booleanResolver = flux.WrapMTValueResolver(func(value interface{}) (interface{}, error) {
		if isEmptyOrNil(value) {
			return false, nil
		}
		return cast.ToBoolE(value)
	}).ResolveMT
	mapResolver = flux.MTValueResolver(func(value flux.MTValue, _ string, genericTypes []string) (interface{}, error) {
		return ToStringMapE(value)
	})
	listResolver = flux.MTValueResolver(func(value flux.MTValue, _ string, genericTypes []string) (interface{}, error) {
		return ToGenericListE(genericTypes, value)
	})
	complexObjectResolver = flux.MTValueResolver(func(mtValue flux.MTValue, class string, generic []string) (interface{}, error) {
		if isEmptyOrNil(mtValue.Value) {
			return map[string]interface{}{"class": class}, nil
		}
		sm, err := ToStringMapE(mtValue)
		sm["class"] = class
		if nil != err {
			return nil, err
		}
		return sm, nil
	})
)

func init() {
	ext.RegisterMTValueResolver("string", stringResolver)
	ext.RegisterMTValueResolver(flux.JavaLangStringClassName, stringResolver)

	ext.RegisterMTValueResolver("int", integerResolver)
	ext.RegisterMTValueResolver(flux.JavaLangIntegerClassName, integerResolver)

	ext.RegisterMTValueResolver("int64", longResolver)
	ext.RegisterMTValueResolver("long", longResolver)
	ext.RegisterMTValueResolver(flux.JavaLangLongClassName, longResolver)

	ext.RegisterMTValueResolver("float", float32Resolver)
	ext.RegisterMTValueResolver("float32", float32Resolver)
	ext.RegisterMTValueResolver(flux.JavaLangFloatClassName, float32Resolver)

	ext.RegisterMTValueResolver("float64", float64Resolver)
	ext.RegisterMTValueResolver("double", float64Resolver)
	ext.RegisterMTValueResolver(flux.JavaLangDoubleClassName, float64Resolver)

	ext.RegisterMTValueResolver("bool", booleanResolver)
	ext.RegisterMTValueResolver("boolean", booleanResolver)
	ext.RegisterMTValueResolver(flux.JavaLangBooleanClassName, booleanResolver)

	ext.RegisterMTValueResolver("map", mapResolver)
	ext.RegisterMTValueResolver(flux.JavaUtilMapClassName, mapResolver)

	ext.RegisterMTValueResolver("slice", listResolver)
	ext.RegisterMTValueResolver("list", listResolver)
	ext.RegisterMTValueResolver(flux.JavaUtilListClassName, listResolver)

	ext.RegisterMTValueResolver(flux.JavaIOSerializable, objectResolver)
	ext.RegisterMTValueResolver(flux.JavaLangObjectClassName, objectResolver)

	ext.RegisterMTValueResolver(ext.DefaultMTValueResolverName, complexObjectResolver)
}

// CastDecodeMTValueToString 最大努力地将值转换成String类型。
// 如果类型无法安全地转换成String或者解析异常，返回错误。
func CastDecodeMTValueToString(mtValue flux.MTValue) (string, error) {
	if isEmptyOrNil(mtValue.Value) {
		return "", nil
	}
	// 可直接转String类型：
	if str, err := cast.ToStringE(mtValue.Value); nil == err {
		return str, nil
	}
	if data, err := toByteArray0(mtValue.Value); nil == err {
		return string(data), nil
	} else if err != errCastToByteTypeNotSupported {
		return "", err
	}
	if data, err := ext.JSONMarshal(mtValue.Value); nil != err {
		return "", err
	} else {
		return string(data), nil
	}
}

// ToStringMapE 最大努力地将值转换成map[string]any类型。
// 如果类型无法安全地转换成map[string]any或者解析异常，返回错误。
func ToStringMapE(mtValue flux.MTValue) (map[string]interface{}, error) {
	if isEmptyOrNil(mtValue.Value) || !mtValue.Valid {
		return make(map[string]interface{}, 0), nil
	}
	switch mtValue.MediaType {
	case flux.MediaTypeGoMapStringList:
<<<<<<< HEAD
		orimap, ok := mtValue.Value.(map[string][]string)
		flux.AssertM(ok, func() string {
			return fmt.Sprintf("mt-value(define:%s) is not map[string][]string, mt-value:%+v", mtValue.MediaType, mtValue.Value)
		})
		var hashmap = make(map[string]interface{}, len(orimap))
		for k, v := range orimap {
			hashmap[k] = v
		}
		return hashmap, nil
	case flux.MediaTypeGoMapString:
		return cast.ToStringMap(mtValue.Value), nil
	case flux.MediaTypeGoString:
		oristr, ok := mtValue.Value.(string)
		flux.AssertM(ok, func() string {
			return fmt.Sprintf("mt-value(define:%s) is not go:string, mt-value:%+v", mtValue.MediaType, mtValue.Value)
		})
		var hashmap = map[string]interface{}{}
		if err := ext.JSONUnmarshal([]byte(oristr), &hashmap); nil != err {
=======
		ssmap := mtValue.Value.(map[string][]string)
		var outmap = make(map[string]interface{}, len(ssmap))
		for k, v := range ssmap {
			outmap[k] = v
		}
		return outmap, nil
	case flux.MediaTypeGoMapString:
		return cast.ToStringMap(mtValue.Value), nil
	case flux.MediaTypeGoString:
		var outmap = map[string]interface{}{}
		if err := ext.JSONUnmarshal([]byte(mtValue.Value.(string)), &outmap); nil != err {
>>>>>>> bd5605c6
			return nil, fmt.Errorf("cannot decode text to hashmap, text: %s, error:%w", mtValue.Value, err)
		} else {
			return outmap, nil
		}
	case flux.MediaTypeGoObject:
		if sm, err := cast.ToStringMapE(mtValue.Value); nil != err {
			return nil, fmt.Errorf("cannot cast object to hashmap, object: %+v, object.type:%T", mtValue.Value, mtValue.Value)
		} else {
			return sm, nil
		}
	default:
		var data []byte
		if mtValue.MediaType.Contains("application/json") {
			if bs, err := toByteArray(mtValue.Value); nil != err {
				return nil, err
			} else {
				data = bs
			}
		} else if mtValue.MediaType.Contains("application/x-www-form-urlencoded") {
			if bs, err := toByteArray(mtValue.Value); nil != err {
				return nil, err
			} else if jbs, err := JSONBytesFromQueryString(bs); nil != err {
				return nil, err
			} else {
				data = jbs
			}
		} else {
			if sm, err := cast.ToStringMapE(mtValue.Value); nil == err {
				return sm, nil
			} else {
				return nil, fmt.Errorf("unsupported mime-type to hashmap, value: %+v, value.type:%T, mime-type: %s",
					mtValue.Value, mtValue.Value, mtValue.MediaType)
			}
		}
		var outmap = make(map[string]interface{}, 16)
		err := ext.JSONUnmarshal(data, &outmap)
		return outmap, err
	}
}

// ToGenericListE 最大努力地将值转换成[]any类型。
// 如果类型无法安全地转换成[]any或者解析异常，返回错误。
func ToGenericListE(generics []string, mtValue flux.MTValue) (interface{}, error) {
	if isEmptyOrNil(mtValue.Value) {
		return make([]interface{}, 0), nil
	}
	vType := reflect.TypeOf(mtValue.Value)
	// 没有指定泛型类型
	if len(generics) == 0 {
		return []interface{}{mtValue.Value}, nil
	}
	// 进行特定泛型类型转换
	generic := generics[0]
	resolver := ext.MTValueResolverByType(generic)
	kind := vType.Kind()
	if kind == reflect.Slice {
		vValue := reflect.ValueOf(mtValue.Value)
		out := make([]interface{}, vValue.Len())
		for i := 0; i < vValue.Len(); i++ {
			if v, err := resolver(flux.NewObjectMTValue(vValue.Index(i).Interface()), generic, []string{}); nil != err {
				return nil, err
			} else {
				out[i] = v
			}
		}
		return out, nil
	}
	if v, err := resolver(mtValue, generic, []string{}); nil != err {
		return nil, err
	} else {
		return []interface{}{v}, nil
	}
}

func toByteArray(v interface{}) ([]byte, error) {
	if bs, err := toByteArray0(v); nil != err {
		return nil, fmt.Errorf("value: %+v, value.type:%T, error: %w", v, v, err)
	} else {
		return bs, nil
	}
}

func toByteArray0(v interface{}) ([]byte, error) {
	switch v.(type) {
	case []byte:
		return v.([]byte), nil
	case string:
		return []byte(v.(string)), nil
	case io.Reader:
		data, err := ioutil.ReadAll(v.(io.Reader))
		if closer, ok := v.(io.Closer); ok {
			_ = closer.Close()
		}
		if nil != err {
			return nil, err
		} else {
			return data, nil
		}
	default:
		return nil, errCastToByteTypeNotSupported
	}
}

func isEmptyOrNil(v interface{}) bool {
	if s, ok := v.(string); ok {
		return "" == s
	}
	return nil == v
}

// Tested
func JSONBytesFromQueryString(queryStr []byte) ([]byte, error) {
	queryValues, err := url.ParseQuery(string(queryStr))
	if nil != err {
		return nil, err
	}
	fields := make([]string, 0, len(queryValues))
	for key, values := range queryValues {
		if len(values) > 1 {
			// quote with ""
			copied := make([]string, len(values))
			for i, val := range values {
				copied[i] = "\"" + string(JSONStringValueEncode(&val)) + "\""
			}
			fields = append(fields, "\""+key+"\":["+strings.Join(copied, ",")+"]")
		} else {
			fields = append(fields, "\""+key+"\":\""+string(JSONStringValueEncode(&values[0]))+"\"")
		}
	}
	bf := new(bytes.Buffer)
	bf.WriteByte('{')
	bf.WriteString(strings.Join(fields, ","))
	bf.WriteByte('}')
	return bf.Bytes(), nil
}

func JSONStringValueEncode(str *string) []byte {
	return []byte(strings.Replace(*str, `"`, `\"`, -1))
}<|MERGE_RESOLUTION|>--- conflicted
+++ resolved
@@ -140,7 +140,6 @@
 	}
 	switch mtValue.MediaType {
 	case flux.MediaTypeGoMapStringList:
-<<<<<<< HEAD
 		orimap, ok := mtValue.Value.(map[string][]string)
 		flux.AssertM(ok, func() string {
 			return fmt.Sprintf("mt-value(define:%s) is not map[string][]string, mt-value:%+v", mtValue.MediaType, mtValue.Value)
@@ -159,22 +158,9 @@
 		})
 		var hashmap = map[string]interface{}{}
 		if err := ext.JSONUnmarshal([]byte(oristr), &hashmap); nil != err {
-=======
-		ssmap := mtValue.Value.(map[string][]string)
-		var outmap = make(map[string]interface{}, len(ssmap))
-		for k, v := range ssmap {
-			outmap[k] = v
-		}
-		return outmap, nil
-	case flux.MediaTypeGoMapString:
-		return cast.ToStringMap(mtValue.Value), nil
-	case flux.MediaTypeGoString:
-		var outmap = map[string]interface{}{}
-		if err := ext.JSONUnmarshal([]byte(mtValue.Value.(string)), &outmap); nil != err {
->>>>>>> bd5605c6
 			return nil, fmt.Errorf("cannot decode text to hashmap, text: %s, error:%w", mtValue.Value, err)
 		} else {
-			return outmap, nil
+			return hashmap, nil
 		}
 	case flux.MediaTypeGoObject:
 		if sm, err := cast.ToStringMapE(mtValue.Value); nil != err {
