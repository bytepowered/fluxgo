--- conflicted
+++ resolved
@@ -249,10 +249,8 @@
 
 // Service 定义连接上游目标服务的信息
 type Service struct {
-<<<<<<< HEAD
 	Kind        string      `json:"kind" yaml:"kind"`               // Service类型
 	AliasId     string      `json:"aliasId" yaml:"aliasId"`         // Service别名
-	Scheme      string      `json:"scheme" yaml:"scheme"`           // Service侧URL的Scheme
 	Url         string      `json:"url" yaml:"url"`                 // Service侧的URL
 	Interface   string      `json:"interface" yaml:"interface"`     // Service侧的Interface
 	Method      string      `json:"method" yaml:"method"`           // Service侧的Method
@@ -263,25 +261,6 @@
 // Annotation 获取指定名称的注解，如果注解不存在，返回空注解。
 func (s Service) Annotation(name string) KvPair {
 	return s.Annotations.Annotation(name)
-}
-
-// AnnotationEx 获取指定名称的注解，如果注解不存在，返回空注解。
-func (s Service) AnnotationEx(name string) (KvPair, bool) {
-	return s.Annotations.AnnotationEx(name)
-}
-
-// AnnotationExists 判断指定名称的注解是否存在
-func (s Service) AnnotationExists(name string) bool {
-	return s.Annotations.Exists(name)
-=======
-	Kind       string     `json:"kind" yaml:"kind"`             // Service类型
-	AliasId    string     `json:"aliasId" yaml:"aliasId"`       // Service别名
-	Url        string     `json:"url" yaml:"url"`               // Service侧的URL
-	Interface  string     `json:"interface" yaml:"interface"`   // Service侧的Interface
-	Method     string     `json:"method" yaml:"method"`         // Service侧的Method
-	Arguments  []Argument `json:"arguments" yaml:"arguments"`   // Service侧的参数结构
-	Attributes Attributes `json:"attributes" yaml:"attributes"` // Service侧的属性列表
->>>>>>> 6d4cfcfe
 }
 
 func (s Service) RpcProto() string {
